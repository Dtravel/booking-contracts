--- conflicted
+++ resolved
@@ -3039,17 +3039,12 @@
 
       // update new payment receiver
       const currentHost = users[11];
-<<<<<<< HEAD
       const currentPaymentReceiver = users[13];
       const newPaymentReceiver = users[12];
 
       await property
         .connect(currentHost)
         .updatePaymentReceiver(newPaymentReceiver.address);
-=======
-      const newHost = host;
-      await property.connect(operator).updateHost(newHost.address);
->>>>>>> 17c91866
 
       const oldPaymentReceiver = currentPaymentReceiver;
 
