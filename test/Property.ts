--- conflicted
+++ resolved
@@ -2488,6 +2488,7 @@
         expireAt: now + 3 * days,
         bookingAmount: 65000,
         paymentToken: trvl.address,
+        referrer: constants.AddressZero,
         policies: [
           {
             expireAt: now,
@@ -2507,6 +2508,7 @@
         expireAt: setting1.expireAt,
         bookingAmount: setting1.bookingAmount,
         paymentToken: setting1.paymentToken,
+        referrer: setting1.referrer,
         guest: guest1.address,
         policies: setting1.policies,
       };
@@ -2532,6 +2534,7 @@
         expireAt: now + 3 * days,
         bookingAmount: 85000,
         paymentToken: trvl.address,
+        referrer: constants.AddressZero,
         policies: [
           {
             expireAt: now,
@@ -2551,6 +2554,7 @@
         expireAt: setting2.expireAt,
         bookingAmount: setting2.bookingAmount,
         paymentToken: setting2.paymentToken,
+        referrer: setting2.referrer,
         guest: guest2.address,
         policies: setting2.policies,
       };
@@ -2673,13 +2677,9 @@
     });
 
     it("should get total bookings", async () => {
-      // created booking Ids = [1, 2, 3, ... 11]
+      // created booking Ids = [1, 2, 3, ... 10, 11, 149]
       const res = await property.totalBookings();
-<<<<<<< HEAD
-      expect(res).deep.equal(11);
-=======
-      expect(res).deep.equal(10);
->>>>>>> 5c7189dd
+      expect(res).deep.equal(12);
     });
   });
 });