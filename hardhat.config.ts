--- conflicted
+++ resolved
@@ -62,11 +62,7 @@
       // accounts: {
       //   mnemonic: getAccountMnemonic(),
       // },
-<<<<<<< HEAD
       // accounts: [getAccountPrivateKey()],
-=======
-      accounts: [getAccountPrivateKey()],
->>>>>>> ef3aba76
     }
   }
 }
@@ -114,9 +110,7 @@
       gas: 12000000,
       gasPrice: 'auto',
       blockGasLimit: 12000000,
-      accounts: {
-        mnemonic: '',
-      },
+      accounts: {},
     },
     ganache: {
       chainId: 1337,
