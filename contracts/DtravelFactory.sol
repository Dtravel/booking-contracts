// SPDX-License-Identifier: GPL-3.0

pragma solidity >=0.8.4 <0.9.0;

import "@openzeppelin/contracts/access/Ownable.sol";
import "./interfaces/IDtravelConfig.sol";
import "./DtravelProperty.sol";
import "./DtravelStructs.sol";
import { DtravelEIP712 } from "./DtravelEIP712.sol";

contract DtravelFactory is Ownable {
    address public configContract;
    mapping(address => bool) private propertyMapping;

    event PropertyCreated(uint256[] ids, address[] properties, address host);
    event Book(address property, string bookingId, uint256 bookedTimestamp);
    event CancelByGuest(
        address property,
        string bookingId,
        uint256 guestAmount,
        uint256 hostAmount,
        uint256 treasuryAmount,
        uint256 cancelTimestamp
    );
    event CancelByHost(address property, string bookingId, uint256 guestAmount, uint256 cancelTimestamp);
    event Payout(
        address property,
        string bookingId,
        uint256 hostAmount,
        uint256 treasuryAmount,
        uint256 payoutTimestamp,
        uint8 payoutType // 1: full payout, 2: partial payout
    );

    constructor(address _config) {
        configContract = _config;
    }

    modifier onlyMatchingProperty() {
        require(propertyMapping[msg.sender] == true, "Property not found");
        _;
    }

    function deployProperty(uint256[] memory _ids, address _host) public onlyOwner {
        require(_ids.length > 0, "Invalid property ids");
        require(_host != address(0), "Host address is invalid");
        address[] memory properties = new address[](_ids.length);
        for (uint256 i = 0; i < _ids.length; i++) {
            DtravelProperty property = new DtravelProperty(_ids[i], configContract, address(this), _host);
            propertyMapping[address(property)] = true;
            properties[i] = address(property);
        }
        emit PropertyCreated(_ids, properties, _host);
    }

    function verifyBookingData(BookingParameters memory _params, bytes memory _signature)
        external
        view
        onlyMatchingProperty
        returns (bool)
    {
<<<<<<< HEAD
        DtravelConfig config = DtravelConfig(configContract);
        return DtravelEIP712.verify(_params, msg.sender, config.dtravelBackend(), _signature);
=======
        uint256 chainId;
        assembly {
            chainId := chainid()
        }
        IDtravelConfig config = IDtravelConfig(configContract);
        return DtravelEIP712.verify(_params, chainId, msg.sender, config.dtravelBackend(), _signature);
>>>>>>> 1cc4b253
    }

    function book(string memory _bookingId) external onlyMatchingProperty {
        emit Book(msg.sender, _bookingId, block.timestamp);
    }

    function cancelByGuest(
        string memory _bookingId,
        uint256 _guestAmount,
        uint256 _hostAmount,
        uint256 _treasuryAmount,
        uint256 _cancelTimestamp
    ) external onlyMatchingProperty {
        emit CancelByGuest(msg.sender, _bookingId, _guestAmount, _hostAmount, _treasuryAmount, _cancelTimestamp);
    }

    function cancelByHost(
        string memory _bookingId,
        uint256 _guestAmount,
        uint256 _cancelTimestamp
    ) external onlyMatchingProperty {
        emit CancelByHost(msg.sender, _bookingId, _guestAmount, _cancelTimestamp);
    }

    function payout(
        string memory _bookingId,
        uint256 _hostAmount,
        uint256 _treasuryAmount,
        uint256 _payoutTimestamp,
        uint8 _payoutType
    ) external onlyMatchingProperty {
        emit Payout(msg.sender, _bookingId, _hostAmount, _treasuryAmount, _payoutTimestamp, _payoutType);
    }
}<|MERGE_RESOLUTION|>--- conflicted
+++ resolved
@@ -59,17 +59,8 @@
         onlyMatchingProperty
         returns (bool)
     {
-<<<<<<< HEAD
         DtravelConfig config = DtravelConfig(configContract);
         return DtravelEIP712.verify(_params, msg.sender, config.dtravelBackend(), _signature);
-=======
-        uint256 chainId;
-        assembly {
-            chainId := chainid()
-        }
-        IDtravelConfig config = IDtravelConfig(configContract);
-        return DtravelEIP712.verify(_params, chainId, msg.sender, config.dtravelBackend(), _signature);
->>>>>>> 1cc4b253
     }
 
     function book(string memory _bookingId) external onlyMatchingProperty {
