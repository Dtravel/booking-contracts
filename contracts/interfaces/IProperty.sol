--- conflicted
+++ resolved
@@ -13,11 +13,8 @@
         uint256 balance;
         address guest;
         address paymentToken;
-<<<<<<< HEAD
         address paymentReceiver;
-=======
         address referrer;
->>>>>>> 5c7189dd
         BookingStatus status;
         CancellationPolicy[] policies;
     }
