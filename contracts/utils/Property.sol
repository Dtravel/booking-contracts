//SPDX-License-Identifier: Unlicense
pragma solidity ^0.8.4;

import "@openzeppelin/contracts-upgradeable/access/OwnableUpgradeable.sol";
import "@openzeppelin/contracts-upgradeable/security/ReentrancyGuardUpgradeable.sol";
import "@openzeppelin/contracts-upgradeable/utils/cryptography/draft-EIP712Upgradeable.sol";
import "@openzeppelin/contracts-upgradeable/utils/cryptography/ECDSAUpgradeable.sol";
import "@openzeppelin/contracts-upgradeable/token/ERC20/utils/SafeERC20Upgradeable.sol";
import "../interfaces/IManagement.sol";
import "../interfaces/IProperty.sol";

// common custom errors
error ZeroAddress();
error OnlyHost();
error OnlyAuthorized();
error GrantedAlready();
error NotYetGranted();
error PaymentReceiverExisted();

// service custom errors
error Unauthorized();
error BookingNotFound();
error PaidOrCancelledAlready();

// booking() custom errors
error RequestExpired();
error InvalidCheckIn();
error InvalidCheckOut();
error EmptyPolicies();
error InvalidBookingAmount();
error InvalidPolicy();
error BookingExisted();
error InvalidPayment();
error InvalidSignature();

// payout() custom errors
error InsufficientBalance();
error NotPaidEnough();

// cancel custom errors
error InvalidGuest();

contract Property is
    IProperty,
    OwnableUpgradeable,
    ReentrancyGuardUpgradeable,
    EIP712Upgradeable
{
    using ECDSAUpgradeable for bytes32;
    using SafeERC20Upgradeable for IERC20Upgradeable;

    uint256 private constant FEE_DENOMINATOR = 10**4;
    // keccak256("CancellationPolicy(uint256 expireAt,uint256 refundAmount)");
    bytes32 private constant CANCELLATION_POLICY_TYPEHASH =
        0x71ed7adc2b3cc6f42e80ad08652651cbc6e0fd93b50d04298efafcfb6570f246;
    // keccak256("Msg(uint256 bookingId,uint256 checkIn,uint256 checkOut,uint256 expireAt,uint256 bookingAmount,address paymentToken,address referrer,address guest,CancellationPolicy[] policies)CancellationPolicy(uint256 expireAt,uint256 refundAmount)");
    bytes32 private constant BOOKING_SETTING_TYPEHASH =
        0x4299a080339bf90a75c045ad1230a6e716fe5314d953e0dcca074f146cfd96a5;

    // the property ID
    uint256 public propertyId;

    // list of booking indexes
    uint256[] public bookingIds;

    // host of the property
    address public host;

    // address to receive payment
    address public paymentReceiver;

    // address of the property's factory
    address public factory;

    // mapping of addresses that have an authority to cancel a booking
    mapping(address => bool) public authorized;

    // returns the booking info for a given booking id
    mapping(uint256 => BookingInfo) private booking;

    // linked management instance
    IManagement public management;

    function init(
        uint256 _propertyId,
        address _host,
        address _management
    ) external override initializer {
        __Ownable_init();
        __EIP712_init("Booking_Property", "1");
        __ReentrancyGuard_init();

        propertyId = _propertyId;
        host = _host;
        paymentReceiver = _host;
        factory = _msgSender();
        management = IManagement(_management);
    }

    /**
       @notice Grant authorized role
       @dev    Caller must be Owner
       @param _addr authorized address
     */
    function grantAuthorized(address _addr) external override {
        if (_msgSender() != host) revert OnlyHost();
        if (_addr == address(0)) revert ZeroAddress();
        if (authorized[_addr]) revert GrantedAlready();

        authorized[_addr] = true;
    }

    /**
       @notice Revoke authorized role
       @dev    Caller must be Owner
       @param _addr authorized address
     */
    function revokeAuthorized(address _addr) external override {
        if (_msgSender() != host) revert OnlyHost();
        if (_addr == address(0)) revert ZeroAddress();
        if (!authorized[_addr]) revert NotYetGranted();

        authorized[_addr] = false;
    }

    /**
       @notice Update host wallet
       @dev    Caller must be HOST or AUTHORIZED
       @param _addr new wallet address
     */
    function updatePaymentReceiver(address _addr) external {
        address msgSender = _msgSender();
        if (
            msgSender != host &&
            msgSender != management.operator() &&
            !authorized[msgSender]
        ) revert OnlyAuthorized();
        if (_addr == address(0)) revert ZeroAddress();
        if (_addr == paymentReceiver) revert PaymentReceiverExisted();

        paymentReceiver = _addr;

        // also grant authority to this new wallet
        authorized[_addr] = true;
    }

    /**
        @notice Book a property
        @dev    Caller can be ANYONE
        @param  _setting booking input setting by user
        @param  _signature signed message using EIP712
     */
    function book(BookingSetting calldata _setting, bytes calldata _signature)
        external
        override
        nonReentrant
    {
        _validateSetting(_setting);

        // verify signed message
        _checkSignature(_setting, _signature);

        // contract charges booking payment
        address sender = _msgSender();
        IERC20Upgradeable(_setting.paymentToken).safeTransferFrom(
            sender,
            address(this),
            _setting.bookingAmount
        );

        // Update a new booking record
        BookingInfo storage bookingInfo = booking[_setting.bookingId];
        bookingInfo.checkIn = _setting.checkIn;
        bookingInfo.checkOut = _setting.checkOut;
        bookingInfo.balance = _setting.bookingAmount;
        bookingInfo.guest = sender;
        bookingInfo.paymentToken = _setting.paymentToken;
<<<<<<< HEAD
        bookingInfo.paymentReceiver = paymentReceiver;
=======
        if (_setting.referrer != address(0)) {
            bookingInfo.referrer = _setting.referrer;
        }
>>>>>>> 5c7189dd
        bookingInfo.status = BookingStatus.IN_PROGRESS;

        uint256 n = _setting.policies.length;
        for (uint256 i; i < n; i++)
            bookingInfo.policies.push(_setting.policies[i]);

        bookingIds.push(_setting.bookingId);

        emit NewBooking(sender, _setting.bookingId, block.timestamp);
    }

    function _checkSignature(
        BookingSetting calldata _setting,
        bytes calldata _signature
    ) private {
        uint256 n = _setting.policies.length;
        bytes32[] memory policiesHashes = new bytes32[](n);
        for (uint256 i; i < n; i++) {
            policiesHashes[i] = keccak256(
                abi.encode(
                    CANCELLATION_POLICY_TYPEHASH,
                    _setting.policies[i].expireAt,
                    _setting.policies[i].refundAmount
                )
            );
        }

        {
            address signer = _hashTypedDataV4(
                keccak256(
                    abi.encode(
                        BOOKING_SETTING_TYPEHASH,
                        _setting.bookingId,
                        _setting.checkIn,
                        _setting.checkOut,
                        _setting.expireAt,
                        _setting.bookingAmount,
                        _setting.paymentToken,
                        _setting.referrer,
                        _msgSender(),
                        keccak256(abi.encodePacked(policiesHashes))
                    )
                )
            ).recover(_signature);
            if (signer != management.verifier()) revert InvalidSignature();
        }
    }

    function _validateSetting(BookingSetting calldata _setting) private {
        uint256 current = block.timestamp;

        // validate input params
        if (_setting.expireAt <= current) revert RequestExpired();

        if (_setting.checkIn + 1 days < current) revert InvalidCheckIn();

        if (_setting.checkOut < _setting.checkIn + 1 days)
            revert InvalidCheckOut();

        uint256 n = _setting.policies.length;
        if (n == 0) revert EmptyPolicies();
        for (uint256 i = 0; i < n; i++) {
            if (_setting.bookingAmount < _setting.policies[i].refundAmount)
                revert InvalidBookingAmount();

            if (i < n - 1)
                if (
                    _setting.policies[i].expireAt >=
                    _setting.policies[i + 1].expireAt
                ) revert InvalidPolicy();
        }

        // validate states
        if (booking[_setting.bookingId].guest != address(0))
            revert BookingExisted();

        if (!management.paymentToken(_setting.paymentToken))
            revert InvalidPayment();
    }

    /**
        @notice Cancel the booking for the given id
        @dev    Caller must be the booking owner
        @param  _bookingId the booking id to cancel
     */
    function cancel(uint256 _bookingId) external override nonReentrant {
        BookingInfo memory info = booking[_bookingId];
        if (_msgSender() != info.guest) revert InvalidGuest();
        if (info.balance == 0) revert PaidOrCancelledAlready();

        uint256 refundAmount;
        uint256 n = info.policies.length;
        uint256 current = block.timestamp;
        for (uint256 i = 0; i < n; i++) {
            if (info.policies[i].expireAt >= current) {
                refundAmount = info.policies[i].refundAmount;
                break;
            }
        }

        // refund to the guest
        uint256 remainingAmount = info.balance - refundAmount;
        uint256 referralFee;
        if (info.referrer != address(0)) {
            referralFee = ((remainingAmount *
                management.referralFeeNumerator()) / FEE_DENOMINATOR);
        }
        uint256 fee = (remainingAmount * management.feeNumerator()) /
            FEE_DENOMINATOR -
            referralFee;
        uint256 hostRevenue = remainingAmount - fee - referralFee;

        // transfer payment and charge fee
        IERC20Upgradeable(info.paymentToken).safeTransfer(
            info.guest,
            refundAmount
        );
        IERC20Upgradeable(info.paymentToken).safeTransfer(
            info.paymentReceiver,
            hostRevenue
        );
        IERC20Upgradeable(info.paymentToken).safeTransfer(
            management.treasury(),
            fee
        );
        if (info.referrer != address(0)) {
            IERC20Upgradeable(info.paymentToken).safeTransfer(
                info.referrer,
                referralFee
            );
        }

        // update booking storage
        booking[_bookingId].status = BookingStatus.GUEST_CANCELLED;
        booking[_bookingId].balance = 0;

        emit GuestCancelled(info.guest, _bookingId, current);
    }

    /**
        @notice Pay out the booking
        @dev    Caller can be ANYONE
        @param  _bookingId the booking id to pay out
     */
    function payout(uint256 _bookingId) external override nonReentrant {
        BookingInfo memory info = booking[_bookingId];
        if (info.guest == address(0)) revert BookingNotFound();
        if (info.balance == 0) revert PaidOrCancelledAlready();

        uint256 toBePaid;
        uint256 n = info.policies.length;
        uint256 delay = management.payoutDelay();
        uint256 current = block.timestamp;
        if (
            info.policies[info.policies.length - 1].expireAt + delay < current
        ) {
            toBePaid = info.balance;
        } else {
            for (uint256 i = 0; i < n; i++) {
                if (info.policies[i].expireAt + delay >= current) {
                    if (info.balance < info.policies[i].refundAmount)
                        revert InsufficientBalance();
                    toBePaid = info.balance - info.policies[i].refundAmount;
                    break;
                }
            }
        }

        if (toBePaid == 0) revert NotPaidEnough();

        // update booking storage
        uint256 remain = info.balance - toBePaid;
        BookingStatus status = remain == 0
            ? BookingStatus.FULLY_PAID
            : BookingStatus.PARTIAL_PAID;
        booking[_bookingId].balance = remain;
        booking[_bookingId].status = status;

        // split the payment
        uint256 referralFee;
        if (info.referrer != address(0)) {
            referralFee =
                (toBePaid * management.referralFeeNumerator()) /
                FEE_DENOMINATOR;
        }
        uint256 fee = (toBePaid * management.feeNumerator()) /
            FEE_DENOMINATOR -
            referralFee;
        uint256 hostRevenue = toBePaid - fee - referralFee;

        // transfer payment and charge fee
        IERC20Upgradeable(info.paymentToken).safeTransfer(
            info.paymentReceiver,
            hostRevenue
        );
        IERC20Upgradeable(info.paymentToken).safeTransfer(
            management.treasury(),
            fee
        );
        if (info.referrer != address(0)) {
            IERC20Upgradeable(info.paymentToken).safeTransfer(
                info.referrer,
                referralFee
            );
        }

        emit PayOut(info.guest, _bookingId, current, status);
    }

    /**
        @notice Cancel the booking
        @dev    Caller must be the host or authorized addresses
        @param  _bookingId the booking id to cancel
     */
    function cancelByHost(uint256 _bookingId) external override nonReentrant {
        address sender = _msgSender();
        if (sender != host && !authorized[sender]) revert Unauthorized();

        BookingInfo memory info = booking[_bookingId];
        if (info.guest == address(0)) revert BookingNotFound();
        if (info.balance == 0) revert PaidOrCancelledAlready();

        // refund to the guest
        IERC20Upgradeable(info.paymentToken).safeTransfer(
            info.guest,
            info.balance
        );

        // update booking storage
        booking[_bookingId].status = BookingStatus.HOST_CANCELLED;
        booking[_bookingId].balance = 0;

        emit HostCancelled(sender, _bookingId, block.timestamp);
    }

    /**
        @notice Get a booking info by given ID
        @param _id booking ID
     */
    function getBookingById(uint256 _id)
        external
        view
        override
        returns (BookingInfo memory)
    {
        return booking[_id];
    }

    /**
        @notice Get the total number of bookings
     */
    function totalBookings() external view override returns (uint256) {
        return bookingIds.length;
    }
}<|MERGE_RESOLUTION|>--- conflicted
+++ resolved
@@ -175,13 +175,10 @@
         bookingInfo.balance = _setting.bookingAmount;
         bookingInfo.guest = sender;
         bookingInfo.paymentToken = _setting.paymentToken;
-<<<<<<< HEAD
         bookingInfo.paymentReceiver = paymentReceiver;
-=======
         if (_setting.referrer != address(0)) {
             bookingInfo.referrer = _setting.referrer;
         }
->>>>>>> 5c7189dd
         bookingInfo.status = BookingStatus.IN_PROGRESS;
 
         uint256 n = _setting.policies.length;
